use std::collections::HashMap;

use axelar_wasm_std::Snapshot;
use cosmwasm_schema::{cw_serde, QueryResponses};
use cosmwasm_std::{Addr, HexBinary, Uint256, Uint64};

use crate::types::{MultisigState, PublicKey, Signature};

#[cw_serde]
pub struct InstantiateMsg {}

#[cw_serde]
pub enum ExecuteMsg {
    StartSigningSession {
        key_id: String,
        msg: HexBinary,
    },
    SubmitSignature {
        session_id: Uint64,
        signature: HexBinary,
    },
    KeyGen {
        key_id: String,
        snapshot: Snapshot,
        pub_keys: HashMap<String, HexBinary>,
    },
}

#[cw_serde]
#[derive(QueryResponses)]
pub enum QueryMsg {
    #[returns(Multisig)]
    GetMultisig { session_id: Uint64 },
}

#[cw_serde]
pub struct Signer {
    pub address: Addr,
    pub weight: Uint256,
    pub pub_key: PublicKey,
    pub signature: Option<Signature>,
}

#[cw_serde]
pub struct Multisig {
    pub state: MultisigState,
<<<<<<< HEAD
    pub signatures: HashMap<String, Signature>,
    pub snapshot: Snapshot,
    pub pub_keys: HashMap<String, PublicKey>,
=======
    pub quorum: Uint256,
    pub signers: Vec<Signer>,
>>>>>>> cec8c529
}<|MERGE_RESOLUTION|>--- conflicted
+++ resolved
@@ -44,12 +44,6 @@
 #[cw_serde]
 pub struct Multisig {
     pub state: MultisigState,
-<<<<<<< HEAD
-    pub signatures: HashMap<String, Signature>,
-    pub snapshot: Snapshot,
-    pub pub_keys: HashMap<String, PublicKey>,
-=======
     pub quorum: Uint256,
     pub signers: Vec<Signer>,
->>>>>>> cec8c529
 }