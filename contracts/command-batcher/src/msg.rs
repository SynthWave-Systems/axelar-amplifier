use std::collections::HashMap;

use cosmwasm_schema::{cw_serde, QueryResponses};
use cosmwasm_std::{HexBinary, Uint256, Uint64};

use crate::{
    encoding::Data,
    types::{BatchID, Proof},
};

<<<<<<< HEAD
#[cw_serde]
pub struct InstantiateMsg {
    pub gateway_address: String,
    pub multisig_address: String,
    pub service_registry_address: String,
    pub destination_chain_id: Uint256,
    pub signing_threshold: (Uint64, Uint64),
    pub service_name: String,
}
=======
use crate::types::{Data, Proof};
>>>>>>> 2f3123fc

#[cw_serde]
pub enum ExecuteMsg {
    // Start building a proof that includes specified messages
    // Queries the gateway for actual message contents
    ConstructProof {
        message_ids: Vec<String>,
    },
    KeyGen {
        pub_keys: HashMap<String, HexBinary>,
    },
}

#[cw_serde]
#[derive(QueryResponses)]
pub enum QueryMsg {
    #[returns(GetProofResponse)]
    GetProof { proof_id: String },
}

#[cw_serde]
pub enum ProofStatus {
    Pending,
    Completed { execute_data: HexBinary }, // encoded data and proof sent to destination gateway
}

#[cw_serde]
pub struct GetProofResponse {
    pub proof_id: BatchID,
    pub message_ids: Vec<String>,
    pub data: Data,
    pub proof: Proof,
    pub status: ProofStatus,
}<|MERGE_RESOLUTION|>--- conflicted
+++ resolved
@@ -3,12 +3,8 @@
 use cosmwasm_schema::{cw_serde, QueryResponses};
 use cosmwasm_std::{HexBinary, Uint256, Uint64};
 
-use crate::{
-    encoding::Data,
-    types::{BatchID, Proof},
-};
+use crate::types::{BatchID, Data, Proof};
 
-<<<<<<< HEAD
 #[cw_serde]
 pub struct InstantiateMsg {
     pub gateway_address: String,
@@ -18,9 +14,6 @@
     pub signing_threshold: (Uint64, Uint64),
     pub service_name: String,
 }
-=======
-use crate::types::{Data, Proof};
->>>>>>> 2f3123fc
 
 #[cw_serde]
 pub enum ExecuteMsg {
