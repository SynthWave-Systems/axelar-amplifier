--- conflicted
+++ resolved
@@ -128,20 +128,12 @@
             return Ok(());
         }
 
-<<<<<<< HEAD
-        info!("handling event. checking latest block height");
-=======
->>>>>>> f87a9fce
         let latest_block_height = *self.latest_block_height.borrow();
         if latest_block_height >= expires_at {
             info!(poll_id = poll_id.to_string(), "skipping expired poll");
             return Ok(());
         }
 
-<<<<<<< HEAD
-        info!("handling event. checks passed, making rpc calls");
-=======
->>>>>>> f87a9fce
         // Does not assume voting verifier emits unique tx ids.
         // RPC will throw an error if the input contains any duplicate, deduplicate tx ids to avoid unnecessary failures.
         let deduplicated_tx_ids: HashSet<_> = messages.iter().map(|msg| msg.tx_id).collect();
