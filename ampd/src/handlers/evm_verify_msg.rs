use std::collections::{HashMap, HashSet};
use std::convert::TryInto;

use async_trait::async_trait;
use cosmrs::cosmwasm::MsgExecuteContract;
use error_stack::ResultExt;
use ethers::types::{TransactionReceipt, U64};
use futures::future::join_all;
use serde::Deserialize;
use tokio::sync::watch::Receiver;
use tracing::{info, info_span};
use valuable::Valuable;

use axelar_wasm_std::voting::{PollId, Vote};
use connection_router::state::ID_SEPARATOR;
use events::Error::EventTypeMismatch;
use events_derive::try_from;
use voting_verifier::msg::ExecuteMsg;

use crate::event_processor::EventHandler;
use crate::evm::json_rpc::EthereumClient;
use crate::evm::verifier::verify_message;
use crate::evm::{finalizer, ChainName};
use crate::handlers::errors::Error;
use crate::handlers::errors::Error::DeserializeEvent;
use crate::queue::queued_broadcaster::BroadcasterClient;
use crate::types::{EVMAddress, Hash, TMAddress};

type Result<T> = error_stack::Result<T, Error>;

#[derive(Deserialize, Debug)]
pub struct Message {
    pub tx_id: Hash,
    pub event_index: u64,
    pub destination_address: String,
    pub destination_chain: connection_router::state::ChainName,
    pub source_address: EVMAddress,
    pub payload_hash: Hash,
}

#[derive(Deserialize, Debug)]
#[try_from("wasm-messages_poll_started")]
struct PollStartedEvent {
    #[serde(rename = "_contract_address")]
    contract_address: TMAddress,
    poll_id: PollId,
    source_chain: connection_router::state::ChainName,
    source_gateway_address: EVMAddress,
    confirmation_height: u64,
    expires_at: u64,
    messages: Vec<Message>,
    participants: Vec<TMAddress>,
}

pub struct Handler<C, B>
where
    C: EthereumClient,
    B: BroadcasterClient,
{
    worker: TMAddress,
    voting_verifier: TMAddress,
    chain: ChainName,
    rpc_client: C,
    broadcast_client: B,
    latest_block_height: Receiver<u64>,
}

impl<C, B> Handler<C, B>
where
    C: EthereumClient + Send + Sync,
    B: BroadcasterClient,
{
    pub fn new(
        worker: TMAddress,
        voting_verifier: TMAddress,
        chain: ChainName,
        rpc_client: C,
        broadcast_client: B,
        latest_block_height: Receiver<u64>,
    ) -> Self {
        Self {
            worker,
            voting_verifier,
            chain,
            rpc_client,
            broadcast_client,
            latest_block_height,
        }
    }

    async fn finalized_tx_receipts<T>(
        &self,
        tx_hashes: T,
        confirmation_height: u64,
    ) -> Result<HashMap<Hash, TransactionReceipt>>
    where
        T: IntoIterator<Item = Hash>,
    {
<<<<<<< HEAD
        info!("getting finalized block height");
        let latest_finalized_block_height = self
            .chain
            .finalizer(&self.rpc_client, confirmation_height)
            .latest_finalized_block_height()
            .await
            .change_context(Error::Finalizer)?;
        info!("got finalized block height");
=======
        let latest_finalized_block_height =
            finalizer::pick(&self.chain, &self.rpc_client, confirmation_height)
                .latest_finalized_block_height()
                .await
                .change_context(Error::Finalizer)?;
>>>>>>> f87a9fce

        Ok(join_all(
            tx_hashes
                .into_iter()
                .map(|tx_hash| self.rpc_client.transaction_receipt(tx_hash)),
        )
        .await
        .into_iter()
        .filter_map(std::result::Result::unwrap_or_default)
        .filter_map(|tx_receipt| {
            if tx_receipt
                .block_number
                .unwrap_or(U64::MAX)
                .le(&latest_finalized_block_height)
            {
                Some((tx_receipt.transaction_hash, tx_receipt))
            } else {
                None
            }
        })
        .collect())
    }

    async fn broadcast_votes(&self, poll_id: PollId, votes: Vec<Vote>) -> Result<()> {
        let msg = serde_json::to_vec(&ExecuteMsg::Vote { poll_id, votes })
            .expect("vote msg should serialize");
        let tx = MsgExecuteContract {
            sender: self.worker.as_ref().clone(),
            contract: self.voting_verifier.as_ref().clone(),
            msg,
            funds: vec![],
        };

        self.broadcast_client
            .broadcast(tx)
            .await
            .change_context(Error::Broadcaster)
    }
}

#[async_trait]
impl<C, B> EventHandler for Handler<C, B>
where
    C: EthereumClient + Send + Sync,
    B: BroadcasterClient + Send + Sync,
{
    type Err = Error;

    async fn handle(&self, event: &events::Event) -> Result<()> {
        info!("handler handling event {:?}", event);
        let start = std::time::SystemTime::now();
        let PollStartedEvent {
            contract_address,
            poll_id,
            source_chain,
            source_gateway_address,
            messages,
            expires_at,
            confirmation_height,
            participants,
        } = match event.try_into() as error_stack::Result<_, _> {
            Err(report) if matches!(report.current_context(), EventTypeMismatch(_)) => {
                info!("handler wrong event type");
                return Ok(());
            }
            event => event.change_context(DeserializeEvent)?,
        };

        info!("handling event. doing checks");

        if self.voting_verifier != contract_address {
            return Ok(());
        }

        if self.chain != source_chain {
            return Ok(());
        }

        if !participants.contains(&self.worker) {
            return Ok(());
        }

<<<<<<< HEAD
        info!("handling event. checking latest block height");
=======
>>>>>>> f87a9fce
        let latest_block_height = *self.latest_block_height.borrow();
        if latest_block_height >= expires_at {
            info!(poll_id = poll_id.to_string(), "skipping expired poll");
            return Ok(());
        }

<<<<<<< HEAD
        info!("handling event. checks passed, making rpc calls");

=======
>>>>>>> f87a9fce
        let tx_hashes: HashSet<_> = messages.iter().map(|message| message.tx_id).collect();
        let finalized_tx_receipts = self
            .finalized_tx_receipts(tx_hashes, confirmation_height)
            .await?;

        info!("handling event. got tx receipts");
        let poll_id_str: String = poll_id.into();
        let source_chain_str: String = source_chain.into();
        let message_ids = messages
            .iter()
            .map(|message| {
                format!(
                    "0x{:x}{}{}",
                    message.tx_id, ID_SEPARATOR, message.event_index
                )
            })
            .collect::<Vec<_>>();
        let votes = info_span!(
            "verify messages from an EVM chain",
            poll_id = poll_id_str,
            source_chain = source_chain_str,
            message_ids = message_ids.as_value()
        )
        .in_scope(|| {
            info!("ready to verify messages in poll",);

            let votes: Vec<_> = messages
                .iter()
                .map(|msg| {
                    finalized_tx_receipts
                        .get(&msg.tx_id)
                        .map_or(Vote::NotFound, |tx_receipt| {
                            verify_message(&source_gateway_address, tx_receipt, msg)
                        })
                })
                .collect();
            info!(
                votes = votes.as_value(),
                "ready to vote for messages in poll"
            );

            votes
        });

        let res = self.broadcast_votes(poll_id, votes).await;
        let end = std::time::SystemTime::now();
        let duration = end.duration_since(start).unwrap().as_millis();
        info!("voting handler execution took {} milliseconds", duration);
        res
    }
}

#[cfg(test)]
mod tests {
    use std::convert::TryInto;

    use base64::engine::general_purpose::STANDARD;
    use base64::Engine;
    use cosmwasm_std;
    use error_stack::{Report, Result};
    use ethers::providers::ProviderError;
    use tendermint::abci;

    use events::Error::{DeserializationFailed, EventTypeMismatch};
    use events::Event;
    use tokio::sync::watch;
    use voting_verifier::events::{PollMetadata, PollStarted, TxEventConfirmation};

    use crate::event_processor::EventHandler;
    use crate::evm::json_rpc::MockEthereumClient;
    use crate::evm::ChainName;
    use crate::queue::queued_broadcaster::MockBroadcasterClient;
    use crate::types::{EVMAddress, Hash, TMAddress};
    use crate::PREFIX;

    use super::PollStartedEvent;

    use tokio::test as async_test;

    fn get_poll_started_event(participants: Vec<TMAddress>, expires_at: u64) -> PollStarted {
        PollStarted::Messages {
            metadata: PollMetadata {
                poll_id: "100".parse().unwrap(),
                source_chain: "ethereum".parse().unwrap(),
                source_gateway_address: "0x4f4495243837681061c4743b74eedf548d5686a5"
                    .parse()
                    .unwrap(),
                confirmation_height: 15,
                expires_at,
                participants: participants
                    .into_iter()
                    .map(|addr| cosmwasm_std::Addr::unchecked(addr.to_string()))
                    .collect(),
            },
            messages: vec![
                TxEventConfirmation {
                    tx_id: format!("0x{:x}", Hash::random()).parse().unwrap(),
                    event_index: 0,
                    source_address: format!("0x{:x}", EVMAddress::random()).parse().unwrap(),
                    destination_chain: "ethereum".parse().unwrap(),
                    destination_address: format!("0x{:x}", EVMAddress::random()).parse().unwrap(),
                    payload_hash: Hash::random().to_fixed_bytes(),
                },
                TxEventConfirmation {
                    tx_id: format!("0x{:x}", Hash::random()).parse().unwrap(),
                    event_index: 1,
                    source_address: format!("0x{:x}", EVMAddress::random()).parse().unwrap(),
                    destination_chain: "ethereum".parse().unwrap(),
                    destination_address: format!("0x{:x}", EVMAddress::random()).parse().unwrap(),
                    payload_hash: Hash::random().to_fixed_bytes(),
                },
                TxEventConfirmation {
                    tx_id: format!("0x{:x}", Hash::random()).parse().unwrap(),
                    event_index: 10,
                    source_address: format!("0x{:x}", EVMAddress::random()).parse().unwrap(),
                    destination_chain: "ethereum".parse().unwrap(),
                    destination_address: format!("0x{:x}", EVMAddress::random()).parse().unwrap(),
                    payload_hash: Hash::random().to_fixed_bytes(),
                },
            ],
        }
    }

    #[test]
    fn should_not_deserialize_incorrect_event() {
        // incorrect event type
        let mut event: Event = get_event(
            get_poll_started_event(participants(5, None), 100),
            &TMAddress::random(PREFIX),
        );
        match event {
            Event::Abci {
                ref mut event_type, ..
            } => {
                *event_type = "incorrect".into();
            }
            _ => panic!("incorrect event type"),
        }
        let event: Result<PollStartedEvent, events::Error> = (&event).try_into();

        assert!(matches!(
            event.unwrap_err().current_context(),
            EventTypeMismatch(_)
        ));

        // invalid field
        let mut event: Event = get_event(
            get_poll_started_event(participants(5, None), 100),
            &TMAddress::random(PREFIX),
        );
        match event {
            Event::Abci {
                ref mut attributes, ..
            } => {
                attributes.insert("source_gateway_address".into(), "invalid".into());
            }
            _ => panic!("incorrect event type"),
        }

        let event: Result<PollStartedEvent, events::Error> = (&event).try_into();

        assert!(matches!(
            event.unwrap_err().current_context(),
            DeserializationFailed(_, _)
        ));
    }

    #[test]
    fn should_deserialize_correct_event() {
        let event: Event = get_event(
            get_poll_started_event(participants(5, None), 100),
            &TMAddress::random(PREFIX),
        );
        let event: Result<PollStartedEvent, events::Error> = event.try_into();

        assert!(event.is_ok());
    }

    #[async_test]
    async fn should_skip_expired_poll() {
        let mut rpc_client = MockEthereumClient::new();
        // mock the rpc client as erroring. If the handler successfully ignores the poll, we won't hit this
        rpc_client.expect_finalized_block().returning(|| {
            Err(Report::from(ProviderError::CustomError(
                "failed to get finalized block".to_string(),
            )))
        });
        let broadcast_client = MockBroadcasterClient::new();

        let voting_verifier = TMAddress::random(PREFIX);
        let worker = TMAddress::random(PREFIX);
        let expiration = 100u64;
        let event: Event = get_event(
            get_poll_started_event(participants(5, Some(worker.clone())), expiration),
            &voting_verifier,
        );

        let (tx, rx) = watch::channel(expiration - 1);

        let handler = super::Handler::new(
            worker,
            voting_verifier,
            ChainName::Ethereum,
            rpc_client,
            broadcast_client,
            rx,
        );

        // poll is not expired yet, should hit rpc error
        assert!(handler.handle(&event).await.is_err());

        let _ = tx.send(expiration + 1);

        // poll is expired, should not hit rpc error now
        assert!(handler.handle(&event).await.is_ok());
    }

    fn get_event(event: impl Into<cosmwasm_std::Event>, contract_address: &TMAddress) -> Event {
        let mut event: cosmwasm_std::Event = event.into();

        event.ty = format!("wasm-{}", event.ty);
        event = event.add_attribute("_contract_address", contract_address.to_string());

        abci::Event::new(
            event.ty,
            event
                .attributes
                .into_iter()
                .map(|cosmwasm_std::Attribute { key, value }| {
                    (STANDARD.encode(key), STANDARD.encode(value))
                }),
        )
        .try_into()
        .unwrap()
    }

    fn participants(n: u8, worker: Option<TMAddress>) -> Vec<TMAddress> {
        (0..n)
            .into_iter()
            .map(|_| TMAddress::random(PREFIX))
            .chain(worker.into_iter())
            .collect()
    }
}<|MERGE_RESOLUTION|>--- conflicted
+++ resolved
@@ -96,22 +96,13 @@
     where
         T: IntoIterator<Item = Hash>,
     {
-<<<<<<< HEAD
         info!("getting finalized block height");
-        let latest_finalized_block_height = self
-            .chain
-            .finalizer(&self.rpc_client, confirmation_height)
-            .latest_finalized_block_height()
-            .await
-            .change_context(Error::Finalizer)?;
-        info!("got finalized block height");
-=======
         let latest_finalized_block_height =
             finalizer::pick(&self.chain, &self.rpc_client, confirmation_height)
                 .latest_finalized_block_height()
                 .await
                 .change_context(Error::Finalizer)?;
->>>>>>> f87a9fce
+        info!("got finalized block height");
 
         Ok(join_all(
             tx_hashes
@@ -194,21 +185,15 @@
             return Ok(());
         }
 
-<<<<<<< HEAD
         info!("handling event. checking latest block height");
-=======
->>>>>>> f87a9fce
         let latest_block_height = *self.latest_block_height.borrow();
         if latest_block_height >= expires_at {
             info!(poll_id = poll_id.to_string(), "skipping expired poll");
             return Ok(());
         }
 
-<<<<<<< HEAD
         info!("handling event. checks passed, making rpc calls");
 
-=======
->>>>>>> f87a9fce
         let tx_hashes: HashSet<_> = messages.iter().map(|message| message.tx_id).collect();
         let finalized_tx_receipts = self
             .finalized_tx_receipts(tx_hashes, confirmation_height)
