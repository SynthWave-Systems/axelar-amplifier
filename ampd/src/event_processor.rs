--- conflicted
+++ resolved
@@ -1,27 +1,14 @@
-<<<<<<< HEAD
-use core::future::Future;
-use core::pin::Pin;
-use std::{time::Duration, vec};
-=======
 use std::pin::Pin;
 use std::time::Duration;
->>>>>>> f87a9fce
-
-use crate::Error;
+
 use async_trait::async_trait;
-use error_stack::{bail, Context, Result, ResultExt};
+use error_stack::{Context, Result, ResultExt};
 use events::Event;
 use futures::StreamExt;
-<<<<<<< HEAD
-use tokio::task::JoinSet;
-use tokio::{select, time};
-=======
 use thiserror::Error;
 use tokio::time::timeout;
->>>>>>> f87a9fce
 use tokio_stream::Stream;
 use tokio_util::sync::CancellationToken;
-use tracing::{error, info};
 
 use crate::asyncutil::task::TaskError;
 
@@ -43,23 +30,6 @@
 }
 
 #[derive(Error, Debug)]
-<<<<<<< HEAD
-pub enum EventProcessorError {
-    #[error("event handler failed handling event")]
-    EventHandlerError,
-    #[error("event stream error")]
-    EventStreamError,
-    #[error("handler failed unexpectedly")]
-    HandlerFailed,
-}
-
-fn consume_events<H, S, E, L>(
-    event_stream: S,
-    label: L,
-    handler: H,
-    token: CancellationToken,
-) -> Task
-=======
 pub enum Error {
     #[error("handler failed to process event")]
     Handler,
@@ -78,53 +48,16 @@
     stream_timeout: Duration,
     token: CancellationToken,
 ) -> Result<(), Error>
->>>>>>> f87a9fce
 where
     H: EventHandler,
     S: Stream<Item = Result<Event, E>>,
     E: Context,
-    L: AsRef<str> + Send + 'static,
 {
-<<<<<<< HEAD
-    let task = async move {
-        let mut event_stream = Box::pin(event_stream);
-        while let Some(res) = event_stream.next().await {
-            info!(
-                "got event. label {:?} res is_ok() {:?} event stream size hint {:?}",
-                label.as_ref(),
-                res.is_ok(),
-                event_stream.size_hint()
-            );
-            let event = res.change_context(EventProcessorError::EventStreamError)?;
-            info!(
-                "handling event. event {:?}, label {:?}",
-                event,
-                label.as_ref()
-            );
-
-            time::timeout(Duration::from_millis(20000), handler.handle(&event))
-                .await
-                .map_err(|err| {
-                    info!("handler timed out");
-                    err
-                })
-                .expect("handler timed out")
-                .change_context(EventProcessorError::EventHandlerError)?;
-            info!("handled event. label {:?}", label.as_ref());
-
-            if matches!(event, Event::BlockEnd(_)) && token.is_cancelled() {
-                info!("breaking in consume events. label {:?}", label.as_ref());
-                break;
-            }
-            info!("waiting for next event. label {:?}", label.as_ref());
-        }
-=======
     let mut event_stream = Box::pin(event_stream);
     loop {
         let stream_status = retrieve_next_event(&mut event_stream, stream_timeout)
             .await
             .change_context(Error::EventStream)?;
->>>>>>> f87a9fce
 
         if let StreamStatus::Active(event) = &stream_status {
             handler.handle(event).await.change_context(Error::Handler)?;
@@ -164,61 +97,10 @@
     }
 }
 
-<<<<<<< HEAD
-    pub fn add_handler<H, S, E, L>(&mut self, label: L, handler: H, event_stream: S) -> &mut Self
-    where
-        H: EventHandler + Send + Sync + 'static,
-        S: Stream<Item = Result<Event, E>> + Send + 'static,
-        E: Context,
-        L: AsRef<str> + Send + 'static,
-    {
-        self.tasks
-            .push(consume_events(event_stream, label, handler, self.token.child_token()).into());
-        self
-    }
-
-    pub async fn run(self) -> Result<(), EventProcessorError> {
-        let mut set = JoinSet::new();
-        let _abort_handles = self
-            .tasks
-            .into_iter()
-            .map(|task| set.spawn(task))
-            .collect::<Vec<_>>();
-
-        Self::monitor_set(&mut set).await
-    }
-
-    async fn monitor_set(
-        set: &mut JoinSet<Result<(), EventProcessorError>>,
-    ) -> Result<(), EventProcessorError> {
-        let mut interval = time::interval(5 * time::Duration::from_secs(5));
-        loop {
-            select! {
-                result = set.join_next() =>  match result {
-                Some(Ok(res)) => {
-                        match res{
-                        Ok(_) => info!("event processor task completed successfully"),
-                            Err(_) => error!("event processor task completed with error")
-                        }
-                        return res
-                }
-                Some(Err(err)) =>{
-                        error!("event processor task failed: {:?}", err);
-                        bail!(EventProcessorError::HandlerFailed)
-                    },
-                None => panic!("all tasks exited unexpectedly"),
-            },
-                _ = interval.tick() =>
-                    info!("currently {} event processor tasks running", set.len())
-            }
-        }
-    }
-=======
 enum StreamStatus {
     Active(Event),
     Closed,
     TimedOut,
->>>>>>> f87a9fce
 }
 
 #[cfg(test)]
@@ -271,14 +153,6 @@
             Err(report!(Error::EventStream)),
         ];
 
-<<<<<<< HEAD
-        processor.add_handler(
-            "foo",
-            handler,
-            BroadcastStream::new(rx).map_err(Report::from),
-        );
-        assert!(processor.run().await.is_ok());
-=======
         let mut handler = MockEventHandler::new();
         handler.expect_handle().times(1).returning(|_| Ok(()));
 
@@ -295,7 +169,6 @@
 
         assert!(result_with_timeout.is_ok());
         assert!(result_with_timeout.unwrap().is_err());
->>>>>>> f87a9fce
     }
 
     #[tokio::test]
@@ -308,21 +181,6 @@
         let mut handler = MockEventHandler::new();
         handler
             .expect_handle()
-<<<<<<< HEAD
-            .returning(|_| Err(EventHandlerError::Unknown.into()))
-            .once();
-
-        tokio::spawn(async move {
-            assert!(tx.send(events::Event::BlockEnd((10_u32).into())).is_ok());
-        });
-
-        processor.add_handler(
-            "foo",
-            handler,
-            BroadcastStream::new(rx).map_err(Report::from),
-        );
-        assert!(processor.run().await.is_err());
-=======
             .times(1)
             .returning(|_| Err(report!(EventHandlerError::Failed)));
 
@@ -339,7 +197,6 @@
 
         assert!(result_with_timeout.is_ok());
         assert!(result_with_timeout.unwrap().is_err());
->>>>>>> f87a9fce
     }
 
     #[tokio::test]
@@ -378,14 +235,6 @@
         let mut handler = MockEventHandler::new();
         handler.expect_handle().times(0).returning(|_| Ok(()));
 
-<<<<<<< HEAD
-        processor.add_handler("foo", handler, stream).add_handler(
-            "foo",
-            another_handler,
-            another_stream,
-        );
-        assert!(processor.run().await.is_ok());
-=======
         let token = CancellationToken::new();
         token.cancel();
 
@@ -402,7 +251,6 @@
 
         assert!(result_with_timeout.is_ok());
         assert!(result_with_timeout.unwrap().is_ok());
->>>>>>> f87a9fce
     }
 
     #[derive(Error, Debug)]
